# Copyright The PyTorch Lightning team.
#
# Licensed under the Apache License, Version 2.0 (the "License");
# you may not use this file except in compliance with the License.
# You may obtain a copy of the License at
#
#     http://www.apache.org/licenses/LICENSE-2.0
#
# Unless required by applicable law or agreed to in writing, software
# distributed under the License is distributed on an "AS IS" BASIS,
# WITHOUT WARRANTIES OR CONDITIONS OF ANY KIND, either express or implied.
# See the License for the specific language governing permissions and
# limitations under the License.
from typing import List, Optional, Union

from pytorch_lightning.core.lightning import LightningModule
from pytorch_lightning.core.optimizer import is_lightning_optimizer
from pytorch_lightning.plugins.ddp_plugin import DDPPlugin
from pytorch_lightning.plugins.sharded_native_amp_plugin import ShardedNativeAMPPlugin
<<<<<<< HEAD
from pytorch_lightning.utilities import FAIRSCALE_AVAILABLE, AMPType, rank_zero_only
=======
from pytorch_lightning.utilities import AMPType, FAIRSCALE_AVAILABLE, rank_zero_only
>>>>>>> 75087fac
from pytorch_lightning.utilities.exceptions import MisconfigurationException

if FAIRSCALE_AVAILABLE:
    from fairscale.optim import OSS

    from pytorch_lightning.overrides.fairscale import LightningShardedDataParallel


class DDPShardedPlugin(DDPPlugin):

    def __init__(self, **kwargs):
        self._check_fairscale()
        super().__init__(**kwargs)

    def configure_ddp(
            self, model: LightningModule, device_ids: List[int]
    ):
        self.trainer = model.trainer
        self._wrap_optimizers(model)
        return LightningShardedDataParallel(model, sharded_optimizer=model.trainer.optimizers)

    def optimizer_state(self, optimizer: 'OSS') -> Optional[dict]:
        optimizer.consolidate_state_dict()
        return self._optim_state_dict(optimizer)

    def on_before_forward(self, model: LightningModule, *args):
        return model.transfer_batch_to_device(args, model.trainer.root_gpu)

    def _check_fairscale(self):
        if not FAIRSCALE_AVAILABLE:
            raise MisconfigurationException(
                'Sharded DDP Plugin requires Fairscale to be installed.'
            )

    @rank_zero_only
    def _optim_state_dict(self, optimizer):
        return optimizer.state_dict()

    def _wrap_optimizers(self, model):
        trainer = model.trainer
        if trainer.testing is True:
            return

        self._reinit_with_fairscale_oss(trainer)

    def _reinit_with_fairscale_oss(self, trainer):
        optimizers = trainer.optimizers
        for x, optimizer in enumerate(optimizers):
            if is_lightning_optimizer(optimizer):
                optimizer = optimizer._optimizer
            if not isinstance(optimizer, OSS):
                optim_class = type(optimizer)
                zero_optimizer = OSS(
                    params=optimizer.param_groups,
                    optim=optim_class,
                    **optimizer.defaults
                )
                optimizers[x] = zero_optimizer
                del optimizer
        trainer.convert_to_lightning_optimizers()

    def get_model_from_plugin(
            self,
            model: Union['LightningShardedDataParallel', LightningModule]
    ) -> LightningModule:
        if isinstance(model, LightningShardedDataParallel):
            return model.module
        return model

<<<<<<< HEAD
    def required_plugins(self, trainer, amp_backend: AMPType) -> Optional[list]:
=======
    def required_plugins(self, amp_backend: AMPType, trainer) -> list:
>>>>>>> 75087fac
        if amp_backend == AMPType.APEX:
            raise MisconfigurationException(
                'Sharded Plugin is not supported with Apex AMP, please using native AMP for 16-bit precision.'
            )
        if amp_backend == AMPType.NATIVE:
<<<<<<< HEAD
            return [ShardedNativeAMPPlugin(trainer=trainer)]
=======
            return [ShardedNativeAMPPlugin(trainer=trainer)]
        return []
>>>>>>> 75087fac
<|MERGE_RESOLUTION|>--- conflicted
+++ resolved
@@ -17,11 +17,7 @@
 from pytorch_lightning.core.optimizer import is_lightning_optimizer
 from pytorch_lightning.plugins.ddp_plugin import DDPPlugin
 from pytorch_lightning.plugins.sharded_native_amp_plugin import ShardedNativeAMPPlugin
-<<<<<<< HEAD
 from pytorch_lightning.utilities import FAIRSCALE_AVAILABLE, AMPType, rank_zero_only
-=======
-from pytorch_lightning.utilities import AMPType, FAIRSCALE_AVAILABLE, rank_zero_only
->>>>>>> 75087fac
 from pytorch_lightning.utilities.exceptions import MisconfigurationException
 
 if FAIRSCALE_AVAILABLE:
@@ -91,19 +87,11 @@
             return model.module
         return model
 
-<<<<<<< HEAD
-    def required_plugins(self, trainer, amp_backend: AMPType) -> Optional[list]:
-=======
     def required_plugins(self, amp_backend: AMPType, trainer) -> list:
->>>>>>> 75087fac
         if amp_backend == AMPType.APEX:
             raise MisconfigurationException(
                 'Sharded Plugin is not supported with Apex AMP, please using native AMP for 16-bit precision.'
             )
         if amp_backend == AMPType.NATIVE:
-<<<<<<< HEAD
             return [ShardedNativeAMPPlugin(trainer=trainer)]
-=======
-            return [ShardedNativeAMPPlugin(trainer=trainer)]
-        return []
->>>>>>> 75087fac
+        return []